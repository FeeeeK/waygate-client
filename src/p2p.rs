--- conflicted
+++ resolved
@@ -78,7 +78,6 @@
     /// Updates the PlayerNetworking structure, sends out any latency probes, pumps and handles the
     /// received messages and pushes inbound game packets to their respective queues.
     pub fn update(&self) -> Result<(), PlayerNetworkingError<T>> {
-<<<<<<< HEAD
         // for (remote, session) in self
         //     .sessions
         //     .read()
@@ -97,26 +96,6 @@
         //         }
         //     }
         // }
-=======
-        for (remote, session) in self
-            .sessions
-            .read()
-            .map_err(|_| PlayerNetworkingError::SessionMapPoison)?
-            .iter()
-        {
-            let mut tracker = session
-                .latency
-                .write()
-                .map_err(|_| PlayerNetworkingError::LatencyTrackerPoison)?;
-
-            if tracker.should_send_probe() {
-                let seq = tracker.start_probe();
-                if let Err(e) = self.transport.send(*remote, &Message::LatencyPing(seq)) {
-                    tracing::error!("Could not send latency probe to other player. e = {e}");
-                }
-            }
-        }
->>>>>>> 4d4a3c08
 
         // Pump incoming messages
         for message in self.transport.receive().iter() {
@@ -195,32 +174,6 @@
         let sessions = self
             .sessions
             .read()
-<<<<<<< HEAD
-            .map_err(|_| PlayerNetworkingError::SessionMapPoison)?
-            .get(remote)
-        {
-            match message {
-                // Incoming game packet, push it to the queue for dequeuing by the game
-                Message::Packet(packet_type, data) => {
-                    session.inbound[*packet_type as usize]
-                        .push(data.clone())
-                        .map_err(|_| PlayerNetworkingError::PacketQueueBounds(*packet_type))?;
-                }
-
-                // Reply to a ping with a pong.
-                // Message::LatencyPing(seq) => self
-                //     .transport
-                //     .send(remote, &Message::LatencyPong(*seq))
-                //     .unwrap(),
-
-                // Update local stats for the session when a pong comes back
-                // Message::LatencyPong(seq) => session
-                //     .latency
-                //     .write()
-                //     .map_err(|_| PlayerNetworkingError::LatencyTracking)?
-                //     .end_probe(*seq),
-                _ => {}
-=======
             .map_err(|_| PlayerNetworkingError::SessionMapPoison)?;
         let session = sessions
             .get(&remote)
@@ -252,7 +205,6 @@
                     .ok()
                     .ok_or(PlayerNetworkingError::LatencyTracking)?
                     .end_probe(*seq);
->>>>>>> 4d4a3c08
             }
         }
 
@@ -449,14 +401,6 @@
     fn send(&self, remote: u64, message: &Message) -> Result<(), Self::TransportError> {
         let data = bincode::serialize(message)?;
 
-<<<<<<< HEAD
-        self.client.networking_messages().send_message_to_user(
-            identity,
-            message.send_flags() | SendFlags::AUTO_RESTART_BROKEN_SESSION,
-            &data,
-            self.messages_channel,
-        )?;
-=======
         unsafe {
             SteamAPI_ISteamNetworkingMessages_SendMessageToUser(
                 SteamAPI_SteamNetworkingMessages_SteamAPI_v002() as _,
@@ -474,7 +418,6 @@
         //     &data,
         //     self.messages_channel as u32,
         // )?;
->>>>>>> 4d4a3c08
 
         Ok(())
     }
